--- conflicted
+++ resolved
@@ -64,14 +64,8 @@
         loser.lose()
         while True:
             os.system('clear')
-<<<<<<< HEAD
-            print(f"{winner.name} wins on turn {game.turn_num}!")
-            print(POSTGAME_OPTIONS)
-            next_step = input('-- ')
-=======
             print(f"{winner.name} wins on turn {len(game)}!")
             next_step = input(POSTGAME_OPTIONS)
->>>>>>> e7daad56
             if next_step == '1':
                 os.system('clear')
                 game.show_log()
